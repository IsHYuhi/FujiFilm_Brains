--- conflicted
+++ resolved
@@ -18,35 +18,19 @@
         - name: Install flake8
           run: pip install flake8
         - name: Run flake8
-<<<<<<< HEAD
           run: flake8 libs *.py
-=======
-          run: flake8 /libs *.py
->>>>>>> efeb0eb7
           
         - name: Install mypy
           run: pip install mypy
         - name: Run mypy
-<<<<<<< HEAD
           run: mypy libs *.py
-=======
-          run: mypy /libs *.py
->>>>>>> efeb0eb7
           
         - name: Install black
           run: pip install black
         - name: Run black
-<<<<<<< HEAD
           run: black libs *.py --check
-=======
-          run: black /libs *.py --check
->>>>>>> efeb0eb7
           
         - name: Install isort
           run: pip install isort
         - name: Run isort
-<<<<<<< HEAD
           run: isort --check --diff libs *.py
-=======
-          run: isort --check --diff /libs *.py
->>>>>>> efeb0eb7
